import builtins
import enum
from collections import defaultdict
from enum import Enum
from typing import Dict, List, Union, Tuple

import brightway2 as bw
import ipywidgets as widgets
import numpy as np
from IPython.core.display import HTML
from bw2data.backends import LCIBackend
from bw2data.backends.peewee import Activity
from bw2data.database import Database
from bw2data.parameters import ActivityParameter, ProjectParameter, DatabaseParameter, Group
from bw2data.proxies import ActivityProxyBase
from scipy.stats import triang, truncnorm, norm, beta, lognorm
from sympy import Symbol, Basic
from tabulate import tabulate

<<<<<<< HEAD
from .base_utils import error, as_np_array, _getAmountOrFormula, LANG
=======
import lca_algebraic.base_utils
from .base_utils import _eprint, as_np_array, _getAmountOrFormula, _actName
>>>>>>> a51c40d1

DEFAULT_PARAM_GROUP = "acv"
UNCERTAINTY_TYPE = "uncertainty type"




class DbContext :
    """
        Context class specifying the current foreground DB in use. in internal
        Used internally to distinguish database parameters with same names

        usage :
        with DbContext("db") :
            <some code>

    """
    stack = []

    @staticmethod
    def current_db() :
        if len(DbContext.stack) == 0:
            return None
        return DbContext.stack[-1]


    def __init__(self, db : Union[str, ActivityProxyBase, LCIBackend]) :
        if isinstance(db, ActivityProxyBase) :
            self.db = db.key[0]
        elif isinstance(db, str) :
            self.db = db
        else :
            self.db = db.name

    def __enter__(self):
        DbContext.stack.append(self.db)

    def __exit__(self, exc_type, exc_value, exc_traceback):
        DbContext.stack.pop()


def _param_registry():
    # Prevent reset upon auto reload in jupyter notebook
    if not 'param_registry' in builtins.__dict__:
        builtins.param_registry = ParamRegistry()

    return builtins.param_registry


class ParamType:
    """Type of parameters"""

    ENUM = "enum"
    """ Enum Parameter """

    BOOL = "bool"
    """ Boolean parameter """

    FLOAT = "float"
    """Float parameter """

class DistributionType():
    """
        Type of statistic distribution of a float parameter.
        Some type of distribution requires extra parameters, in italic, to be provided in the constructor of **ParamDef**()
    """

    LINEAR = "linear"
    """ Uniform distribution between *min* and *max*"""

    NORMAL = "normal"
    """ Normal distribution, centered on *default* value (mean), with deviation of *std* and truncated between *min* and *max*"""

    LOGNORMAL = "lognormal"
    """ Lognormal distribution, centered on *default* value (mean), with deviation of *std*, not truncated """

    BETA = "beta" # requires a, b 'default' is used as the mean. 'std' is used as 'scale' factor
    """ Beta distribution with extra params *a* and *b*, 
    using *default* value as 'loc' (0 of beta distribution) and *std* as 'scale' (1 of beta distribution)
    See [scipy doc](https://docs.scipy.org/doc/scipy/reference/generated/scipy.stats.beta.html#scipy.stats.beta) """

    TRIANGLE = "triangle"
    """ Triangle distribution between *min* and *max* (set to zero probability), with highest probability at *default* value """

    FIXED = "fixed"
    """ Fixed value, not considered as a variable input for monte carlo simulation. """


class _UncertaintyType :
    '''Enum of uncertainty types of Brightway.
    See https://stats-arrays.readthedocs.io/en/latest/
    '''
    UNDEFINED = 0
    FIXED = 1
    LOGNORMAL = 2
    NORMAL = 3
    UNIFORM = 4
    TRIANGLE = 5
    DISCRETE = 7
    BETA = 10


# Map to Brightay2 / stats-arrays Distribution Type
_DistributionTypeMap = {
    DistributionType.LINEAR : _UncertaintyType.UNIFORM,
    DistributionType.BETA : _UncertaintyType.BETA,
    DistributionType.NORMAL : _UncertaintyType.NORMAL,
    DistributionType.LOGNORMAL: _UncertaintyType.LOGNORMAL,
    DistributionType.TRIANGLE : _UncertaintyType.TRIANGLE,
    DistributionType.FIXED : _UncertaintyType.FIXED, # I made that up
}

_DistributionTypeMapReverse = {val:key for key, val in _DistributionTypeMap.items()}


class FixedParamMode:
    """ Enum describing what value to set for fixed params """
    DEFAULT = "default"
    """ Use the default value as the parameter """

    MEDIAN = "median"
    """ Use the median of the distribution of the parameter """

    MEAN = "mean"
    """ Use the mean of the distribution of the parameter """

class ParamDef(Symbol):
    '''Generic definition of a parameter, with name, bound, type, distribution
    This definition will serve both to generate brightway2 parameters and to evaluate.

    This class inherits sympy Symbol, making it possible to use in standard arithmetic python
    while keeping it as a symbolic expression (delayed evaluation).
    '''

    def __new__(cls, name, *karg, **kargs):
        # We use dbname as an "assumption" so that two symbols with same name are not equal if from separate DBs
        assumptions = dict()
        if 'dbname' in kargs and kargs['dbname'] :
            assumptions[kargs['dbname']] = True

        return Symbol.__new__(cls, name, **assumptions)

    def __init__(self, name, type: str, default, min=None, max=None, unit="", description="", label=None, label_fr=None,
                 group=None, distrib:DistributionType=None, dbname=None, **kwargs):

        self.name = name
        self.type = type
        self.default = default
        self.description = description
        self.min = min
        self.max = max
        self.unit = unit
        self.label = label
        self.label_fr = label_fr
        self.group = group
        self.distrib = distrib
        self.dbname = dbname

        if (self.dbname == None) :
            error("Warning : param '%s' linked to root project instead of a specific DB" % self.name)

        # Cleanup distribution in case of overriding already existing param (reused because of inheritance of Symbol)
        if hasattr(self, "_distrib") :
            del self._distrib

        if not distrib and type == ParamType.FLOAT  :
            if self.min is None:
                error("No 'min/max' provided, param %s marked as FIXED" % self.name)
                self.distrib = DistributionType.FIXED
            else:
                self.distrib = DistributionType.LINEAR

        elif distrib in [DistributionType.NORMAL, DistributionType.LOGNORMAL] :
            if not 'std' in kwargs:
                raise Exception("Standard deviation is mandatory for normal / lognormal distribution")
            self.std = kwargs['std']

            if distrib == DistributionType.LOGNORMAL and self.min is not None :
                error("Warning : LogNormal does not support min/max boundaries for parameter : ", self.name)

        elif distrib == DistributionType.BETA :
            if not 'a' in kwargs or not 'b' in kwargs or not 'std' in kwargs :
                raise Exception("Beta distribution requires params 'a' 'b' and 'std' (used as scale)")
            self.a = kwargs['a']
            self.b = kwargs['b']
            self.std = kwargs['std']

    def stat_value(self, mode : FixedParamMode):
        """ Compute a fixed value for this parameter, according to the requested FixedParamMode """
        if mode == FixedParamMode.DEFAULT :
            return self.default
        else :
            # Compute statistical value for replacement
            rnd = np.random.rand(1000)
            x = self.rand(rnd)

            if mode == FixedParamMode.MEAN :
                return np.mean(x)
            elif mode == FixedParamMode.MEDIAN :
                return np.median(x)
            else :
                raise Exception("Unkown mode " + mode)


    def get_label(self):
        if LANG == "fr " and self.label_fr is not None :
            return self.label_fr
        elif self.label is not None:
            return self.label
        else:
            return self.name.replace("_", " ")

    def range(self, n):
        """Return N uniform values of this parameter, within its range of definition"""
        step = (self.max - self.min) / (n - 1)
        return list(i * step + self.min for i in range(0, n))

    def rand(self, alpha):
        """Transforms a random number between 0 and 1 to valid value according to the distribution of probability of the parameter"""

        if self.distrib == DistributionType.FIXED :
            return self.default
        
        elif self.distrib == DistributionType.LINEAR:
            return self.min + alpha * (self.max - self.min)

        else :
            if not hasattr(self, "_distrib"):

                if self.distrib == DistributionType.TRIANGLE:
                    scale = self.max - self.min
                    c = (self.default - self.min) / scale
                    self._distrib = triang(c, loc=self.min, scale=scale)

                elif self.distrib == DistributionType.NORMAL:

                    if self.min :
                        # Truncated normal
                        self._distrib = truncnorm(
                            (self.min - self.default) / self.std,
                            (self.max - self.min) / self.std,
                            loc=self.default,
                            scale=self.std)
                    else :
                        # Normal
                        self._distrib = norm(
                            loc=self.default,
                            scale=self.std)

                elif self.distrib == DistributionType.LOGNORMAL:

                    self._distrib = lognorm(self.default, self.std)

                elif self.distrib == DistributionType.BETA:
                    self._distrib = beta(
                        self.a,
                        self.b,
                        loc=self.default,
                        scale=self.std)

                else:
                    raise Exception("Unkown distribution type " + self.distrib)


            return self._distrib.ppf(alpha)

    def __hash__(self):
        return hash((self.dbname, self.name))

    def __eq__(self, other):
        return self.name == other.name and self.dbname == other.dbname

    # Expand parameter (useful for enum param)
    def expandParams(self, value=None) -> Dict[str, float]:
        if value == None:
            value = self.default
        return {self.name: value}

    # Useful for enum param, having several names
    def names(self, use_label=False):
        if use_label :
            return [self.get_label()]
        else:
            return [self.name]

    def __repr__(self):
        return self.name


class BooleanDef(ParamDef):
    """Parameter with discrete value 0 or 1"""

    def __init__(self, name, **argv):
        if not "min" in argv:
            argv = dict(argv, min=None, max=None)
        super(BooleanDef, self).__init__(name, ParamType.BOOL, **argv)


    def range(self, n):
        return [0, 1]

    def rand(self, alpha):
        return np.around(alpha)


class EnumParam(ParamDef):
    """Enum param is a facility wrapping a choice / switch as many boolean parameters.
    It is not itself a Sympy symbol. use #symbol("value") to access it.
    Statistics weight can be attached to values by providing a dict.
    """

    def __init__(self, name, values: Union[List[str], Dict[str, float]], **argv):

        if not "min" in argv :
            argv = dict(argv, min=None, max=None)
        super(EnumParam, self).__init__(name, ParamType.ENUM, **argv)
        if type(values) == list :
            self.values = values
            self.weights = {key:1 for key in values}
        else :
            self.weights = values
            self.values = list(values)
        self.sum = sum(self.weights.values())

    def expandParams(self, currValue=None):
        """
        Return a dictionarry of single enum values as sympy symbols, with only a single one set to 1.
        currValue can be either a single enum value (string) of dict of enum value => weight.
        """

        # A dict of weights was passed
        if isinstance(currValue, dict) :
            res = { "%s_%s" % (self.name, key) : val / self.sum for key, val in currValue.items()}
            res["%s_default" % self.name] = 0
            return res



        # Normal case
        values = self.values + [None]

        # Bad value ?
        if currValue not in values :
            raise Exception("Invalid value %s for param %s. Should be in %s" %
                            (currValue, self.name, str(self.values)))

        res = dict()
        for enum_val in values:
            var_name = "%s_%s" % (self.name, enum_val if enum_val is not None else "default")
            res[var_name] = 1.0 if enum_val == currValue else 0.0
        return res

    def symbol(self, enumValue):
        """Return the invididual symbol for a given enum value : <paramName>_<paramValue>"""
        if enumValue is None:
            return Symbol(self.name + '_default')
        if not enumValue in self.values:
            raise Exception("enumValue should be one of %s. Was %s" % (str(self.values), enumValue))
        return Symbol(self.name + '_' + enumValue)

    def names(self, use_label=False):
        if use_label :
            base_name = self.get_label()
        else :
            base_name = self.name
        return ["%s_%s" % (base_name, value) for value in (self.values + ["default"])]

    def rand(self, alpha):
        alpha = as_np_array(alpha)
        alpha = alpha * self.sum

        # Build bins
        if not hasattr(self, "_bins"):
            self._bins = [0]
            for i in range(len(self.values)) :
                enumvalue = self.values[i]
                self._bins.append(self._bins[i] + self.weights[enumvalue])

        inds = np.digitize(alpha, self._bins, right=True)
        values = np.asarray(self.values)

        return values[inds - 1]

    def range(self, n):
        return self.values

    def stat_value(self, mode : FixedParamMode):
        if mode == FixedParamMode.DEFAULT :
            return self.default
        else :
            # For statistical analysis we setup enum as its weights of values,
            # This distrib is then expanded as float parameters, for better fit of the distribution
            return self.weights


def newParamDef(name, type, dbname=None, save=True, **kwargs):
    """
        Creates a parameter and register it into a global registry and as a brightway parameter.

        Parameters
        ----------

        type : Type of the parameter (From ParamType)
        save : Boolean, persist this into Brightway2 project (True by default)
        dbname : Optional name of db. If None, the parameter is a project parameter
        other arguments : Refer to the documentation of BooleanDef ParamDef and EnumParam

    """
    if type == ParamType.ENUM:
        param = EnumParam(name, dbname=dbname, **kwargs)
    elif type == ParamType.BOOL:
        param = BooleanDef(name, dbname=dbname, **kwargs)
    else:
        param = ParamDef(name, dbname=dbname, type=type, **kwargs)

    _param_registry()[name] = param

    # Save in brightway2 project
    if save :
        _persistParam(param)

    return param

_BOOLEAN_UNCERTAINTY_ATTRIBUTES = {
    UNCERTAINTY_TYPE: _UncertaintyType.DISCRETE,
    "minimum" : 0,
    "maximum" : 2 # upper bound + 1
}

def persistParams() :
    """ Persist parameters into Brightway project, as per :
     https://stats-arrays.readthedocs.io/en/latest/
    """

    for param in _param_registry().all() :
        _persistParam(param)

def _persistParam(param):
    """ Persist parameter into Brightway project """
    out = []

    # Common attributes for all types of params
    bwParam = dict(name=param.name, group=param.group, label=param.label, description=param.description)

    if (param.dbname) :
        bwParam["database"] = param.dbname

    if param.type == ParamType.ENUM :
        # Enum are not real params but a set of parameters
        for value in param.values :
            enumValueParam = dict(bwParam)
            enumValueParam["name"] = param.name + '_' + value
            enumValueParam.update(_BOOLEAN_UNCERTAINTY_ATTRIBUTES)
            # Use 'scale' as weight for this enum value
            enumValueParam['scale'] = param.weights[value]
            enumValueParam['amount'] = 1 if param.default == value else 0
            out.append(enumValueParam)
    else :

        bwParam["amount"] = param.default

        if param.type == ParamType.BOOL :
            # "Discrete uniform"
            bwParam.update(_BOOLEAN_UNCERTAINTY_ATTRIBUTES)

        elif param.type == ParamType.FLOAT :

            print(type(param.distrib), param.distrib, _DistributionTypeMap.keys(), param.distrib in _DistributionTypeMap)

            # Save uncertainty
            bwParam[UNCERTAINTY_TYPE] = _DistributionTypeMap[param.distrib]
            bwParam["minimum"] = param.min
            bwParam["maximum"] = param.max
            bwParam["loc"] = param.default

            if param.distrib in [DistributionType.NORMAL, DistributionType.LOGNORMAL] :
                bwParam["scale"] = param.std

            elif param.distrib == DistributionType.BETA:

                bwParam["scale"] = param.std
                bwParam["loc"] = param.a
                bwParam["shape"] = param.b

        else :
            error("Param type not supported", param.type)

        out.append(bwParam)

    if param.dbname :
        bw.parameters.new_database_parameters(out, param.dbname)
    else:
        bw.parameters.new_project_parameters(out)

def _loadArgs(data) :
    """Load persisted data attributes into ParamDef attributes"""
    return {
        "group": data.get("group"),
        "dbname" : data.get("database"),
        "default": data.get("amount"),
        "label": data.get("label"),
        "description": data.get("description"),
        "min": data.get("minimum"),
        "max": data.get("maximum"),
    }

def loadParams(global_variable=True, dbname=None):
    """
    Load parameters from Brightway database, as per : https://stats-arrays.readthedocs.io/en/latest/

    Parameters
    ----------
    global_variable If true, loaded parameters are made available as global variable.
    dbname : None. By default load all project and database parameters. If provided, only load DB params
    """

    enumParams=defaultdict(lambda : dict())

    def register(param) :
        _param_registry()[param.name] = param

        # Make it available as global var
        if global_variable:
            if param.name in builtins.__dict__ :
                error("Variable '%s' was already defined : overidding it with param." % param.name)
            builtins.__dict__[param.name] = param

    select = DatabaseParameter.select()
    if dbname :
        select = select.where(DatabaseParameter.database == dbname)

    params = list(select)
    if not dbname :
        params += list(ProjectParameter.select())

    for bwParam in params:
        data = bwParam.data
        data["amount"] = bwParam.amount
        name = bwParam.name

        type = data.get(UNCERTAINTY_TYPE, None)

        # print("Data for ", name, data)

        # Common extra args
        args = _loadArgs(data)

        if type == _UncertaintyType.DISCRETE :
            # Boolean or enum

            if data.get('scale') is not None :
                # Enum param : group them by common prefix
                splits = name.split("_")
                enum_value = splits.pop()
                enum_name = "_".join(splits)
                enumParams[enum_name][enum_value] = data
                continue

            elif data["maximum"] == 2 :
                del args["max"], args["min"]
                param = newBoolParam(name, save=False, **args)
            else:
                error("Non boolean discrete values (max != 2) are not supported for param :", name)
                continue
        else :
            # Float parameter
            if type is None:
                error("'Uncertainty type' of param %s not provided. Assuming UNIFORM")
                type = _UncertaintyType.UNIFORM

            # Uncertainty type to distribution type
            args["distrib"] = _DistributionTypeMapReverse[type]

            if type == _UncertaintyType.TRIANGLE :
                args["default"] = data["loc"]

            elif type in [_UncertaintyType.NORMAL, _UncertaintyType.LOGNORMAL]:
                args["default"] = data["loc"]
                args["std"] = data["scale"]

            elif type == _UncertaintyType.BETA:
                args["default"] = data["loc"]
                args["std"] = data["scale"]
                args["a"] = data["loc"]
                args["b"] = data["shape"]

            param = newFloatParam(name, save=False, **args)

        # Save it in shared dictionnary
        register(param)


    # Loop on EnumParams
    for param_name, param_values in enumParams.items() :
        first_enum_param = list(param_values.values())[0]
        args = _loadArgs(first_enum_param)
        del args["default"]

        # Dictionary of enum values with scale as weight
        args["values"] = {key : data["scale"] for key, data in param_values.items()}

        # Default enum value is the one with amount=1
        defaults = list(key for key, data in param_values.items() if data.get("amount") == 1)
        if len(defaults) == 1 :
            default = defaults[0]
        else :
            default= None
            error("No default enum value found for ", param_name, defaults)

        param = newEnumParam(param_name, default, save=False, **args)

        # Save it in shared dict
        register(param)


def newFloatParam(name, default, dbname=None, **kwargs):
    """ Create a FLOAT parameter. See the documentation of arguments for #newParamDef()."""
    return newParamDef(name, ParamType.FLOAT, dbname=dbname, default=default, **kwargs)

def newBoolParam(name, default, dbname=None, **kwargs):
    """ Create a BOOL parameter. See the documentation of arguments for #newParamDef()."""
    return newParamDef(name, ParamType.BOOL, dbname=dbname, default=default, **kwargs)

def newEnumParam(name, default, dbname=None, **kwargs):
    """ Create a ENUM parameter. See the documentation of arguments for #newParamDef()."""
    return newParamDef(name, ParamType.ENUM, dbname=dbname, default=default, **kwargs)

def _variable_params(param_names=None):
    if param_names is None :
        param_names =  _param_registry().keys()
    params = {key : _param_registry()[key] for key in param_names}
    return {key: param for key, param in params.items() if param.distrib != DistributionType.FIXED}


def _fixed_params(param_names=None):
    if param_names is None :
        param_names =  _param_registry().keys()
    params = {key : _param_registry()[key] for key in param_names}
    return {key: param for key, param in params.items() if param.distrib == DistributionType.FIXED}


def _listOfDictToDictOflist(LD):
    return {k: [dic[k] for dic in LD] for k in LD[0]}

class DuplicateParamsAndNoContextException(Exception) :
    pass

class ParamRegistry :
    """ In memory registry of parameters, acting like a dict and maintaining parameters with possibly same names on several DBs"""
    def __init__(self) :
        # We store a dict of dict
        # Param Name -> { dbname ->  param}
        self.params : Dict[Dict[ParamDef]] = defaultdict(dict)

    def __len__(self):
        return len(self.params)

    def __getitem__(self, key):
        params_per_db = self.params[key]
        if len(params_per_db) == 1 :
            return list(params_per_db.values())[0]

        if DbContext.current_db() == None :
            dbs = [key or '<project>' for key in params_per_db.keys()]
            raise DuplicateParamsAndNoContextException(

                """
                Found several params with name '%s', linked to databases (%s) . Yet no context is provided. 
                Please embed you code in a DbContext :
                    with DbContext(currentdb) :
                        <code>
                """ % (key, ", ".join(dbs)))
        if DbContext.current_db() in params_per_db :
            return params_per_db[DbContext.current_db()]
        else :
            return params_per_db[None]

    def __setitem__(self, key, param : ParamDef):
        if param.dbname in self.params[key]:
            error("[ParamRegistry] Param %s was already defined in '%s' : overriding." %
                  (param.name, param.dbname or '<project>'))

        self.params[key][param.dbname] = param

    def __contains__(self, key):
        return key in self.params

    def values(self) :
        return [self.__getitem__(key) for key in (self.params)]

    def keys(self) :
        return self.params.keys()

    def items(self) :
        return [(key, self.__getitem__(key)) for key in self.params.keys()]

    def clear(self):
        self.params.clear()

    def all(self) :
        """Return list of all parameters, including params with same names and different DB"""
        return list(param for params in self.params.values() for param in params.values())

# Possible param values : either floator string (enum value)
ParamValue = Union[float, str]

# Single value or list of values
ParamValues = Union[List[ParamValue],  ParamValue]

def _completeParamValues(params: Dict[str, ParamValues], required_params : List[str]=None, setDefaults=False) :
    """Check parameters and expand enum params.

    Returns
    -------
        Dict of param_name => float value
    """

    # Add default values for required params
    if required_params :
        for param_name in required_params :
            param = _param_registry()[param_name]
            if not param_name in params :
                params[param_name] = param.default
                error("Required param '%s' was missing, replacing by default value : %s" % (param_name, str(param.default)))

    # Set default variables for missing values
    if setDefaults :
        for name, param in _param_registry().items() :
            if not name in params :
                params[name] = param.default

    res = dict()
    for key, val in params.items():
        if key in _param_registry():
            param = _param_registry()[key]
        else:
            raise Exception("Parameter not found : %s. Valid parameters : %s" % (key, list(_param_registry().keys())))

        if isinstance(val, list):
            newvals = [param.expandParams(val) for val in val]
            res.update(_listOfDictToDictOflist(newvals))
        else:
            res.update(param.expandParams(val))
    return res


def resetParams(db_name):
    """Reset project and activity parameters"""
    _param_registry().clear()
    ProjectParameter.delete().execute()
    ActivityParameter.delete().execute()
    DatabaseParameter.delete().execute()
    Group.delete().execute()

class NameType(Enum) :
    NAME="name"
    LABEL="label"

def list_parameters(name_type=NameType.LABEL):

    """ Print a pretty list of all defined parameters """
    params = [dict(
        group=param.group or "",
<<<<<<< HEAD
        name=param.name if name_type == NameType.NAME else param.get_label(),
        default=param.default,
        min=param.min,
        max=param.max,
        std=getattr(param, "std", None),
        distrib=param.distrib,
        unit=param.unit,
        db=param.dbname or "[project]") for  param in _param_registry().all()]
=======
        name=name if name_type == NameType.NAME else param.get_label(),
        default=param.default,
        min=param.min,
        max=param.max,
        std= getattr(param, "std", None),
        distrib=param.distrib,
        unit=param.unit) for name, param in _param_registry().items()]
>>>>>>> a51c40d1

    groups = list({p["group"] for p in params})
    groups = sorted(groups)

    # Sort by Group / name
    def keyf(param) :
        return (groups.index(param["group"]), param["name"])

    sorted_params = sorted(params, key=keyf)

<<<<<<< HEAD
    return HTML(tabulate(sorted_params, tablefmt="html", headers="keys"))

=======
>>>>>>> a51c40d1


    return HTML((tabulate(sorted_params, tablefmt="html", headers=dict(
        group="Group",
        name="Name",
        default="Default",
        min="Min",
        max="Max",
        std="Std",
        distrib="Distrib",
        unit="unit"))))


def freezeParams(
        db_name,
        **params) :
    """
        Freeze parameters values in all exchanges amounts of a database.
        THe 'amount' attribute is updated in each exchange according to the values of parameter provided (or default values).
        
        This enables parametric datasets to be used by standard, non parametric tools of Brightway2.
    """

    db = bw.Database(db_name)

    with DbContext(db) :
        for act in db :
            for exc in act.exchanges():

                amount = _getAmountOrFormula(exc)

                # Amount is a formula ?
                if isinstance(amount, Basic):

                    replace = [(name, value) for name, value in _completeParamValues(params, setDefaults=True).items()]
                    val = float(amount.subs(replace).evalf())

                    print("Freezing %s // %s : %s => %d" % (act, exc['name'], amount, val))

<<<<<<< HEAD
                    # Update in DB
                    exc["amount"] = val
                    exc.save()

=======
                replace = [(name, value) for name, value in _completeParamValues(params, setDefaults=True).items()]
                newamount = float(amount.subs(replace).evalf())

                _eprint("%s / %s : Changing amount from %G to %G. Formula : %s" % (_actName(act), exc["name"],exc["amount"], newamount, amount))

                # Update in DB
                exc["amount"] = newamount
                exc.save()
>>>>>>> a51c40d1

<|MERGE_RESOLUTION|>--- conflicted
+++ resolved
@@ -17,12 +17,10 @@
 from sympy import Symbol, Basic
 from tabulate import tabulate
 
-<<<<<<< HEAD
 from .base_utils import error, as_np_array, _getAmountOrFormula, LANG
-=======
+
 import lca_algebraic.base_utils
-from .base_utils import _eprint, as_np_array, _getAmountOrFormula, _actName
->>>>>>> a51c40d1
+from .base_utils import as_np_array, _getAmountOrFormula, _actName
 
 DEFAULT_PARAM_GROUP = "acv"
 UNCERTAINTY_TYPE = "uncertainty type"
@@ -786,7 +784,6 @@
     """ Print a pretty list of all defined parameters """
     params = [dict(
         group=param.group or "",
-<<<<<<< HEAD
         name=param.name if name_type == NameType.NAME else param.get_label(),
         default=param.default,
         min=param.min,
@@ -795,15 +792,6 @@
         distrib=param.distrib,
         unit=param.unit,
         db=param.dbname or "[project]") for  param in _param_registry().all()]
-=======
-        name=name if name_type == NameType.NAME else param.get_label(),
-        default=param.default,
-        min=param.min,
-        max=param.max,
-        std= getattr(param, "std", None),
-        distrib=param.distrib,
-        unit=param.unit) for name, param in _param_registry().items()]
->>>>>>> a51c40d1
 
     groups = list({p["group"] for p in params})
     groups = sorted(groups)
@@ -814,31 +802,13 @@
 
     sorted_params = sorted(params, key=keyf)
 
-<<<<<<< HEAD
     return HTML(tabulate(sorted_params, tablefmt="html", headers="keys"))
 
-=======
->>>>>>> a51c40d1
-
-
-    return HTML((tabulate(sorted_params, tablefmt="html", headers=dict(
-        group="Group",
-        name="Name",
-        default="Default",
-        min="Min",
-        max="Max",
-        std="Std",
-        distrib="Distrib",
-        unit="unit"))))
-
-
-def freezeParams(
-        db_name,
-        **params) :
-    """
-        Freeze parameters values in all exchanges amounts of a database.
-        THe 'amount' attribute is updated in each exchange according to the values of parameter provided (or default values).
-        
+
+def freezeParams(db_name, **params) :
+    """
+        Freeze parameters values in all exchanges amounts of a DB.
+        The formulas are computed and the 'amount' attributes are set with the result.
         This enables parametric datasets to be used by standard, non parametric tools of Brightway2.
     """
 
@@ -858,19 +828,7 @@
 
                     print("Freezing %s // %s : %s => %d" % (act, exc['name'], amount, val))
 
-<<<<<<< HEAD
                     # Update in DB
                     exc["amount"] = val
                     exc.save()
 
-=======
-                replace = [(name, value) for name, value in _completeParamValues(params, setDefaults=True).items()]
-                newamount = float(amount.subs(replace).evalf())
-
-                _eprint("%s / %s : Changing amount from %G to %G. Formula : %s" % (_actName(act), exc["name"],exc["amount"], newamount, amount))
-
-                # Update in DB
-                exc["amount"] = newamount
-                exc.save()
->>>>>>> a51c40d1
-
